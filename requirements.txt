# Install Django 1.4 master - Be the future!
django==1.4
git+git://github.com/refreshoxford/django-pygments@master#egg=django_pygments

blessings==1.3
psycopg2==2.4.4
south==0.7.3
<<<<<<< HEAD
#django_compressor 1.2 is currently pre-release, so get 1.2a1 from pypi.
=======
#django_compressor 1.2 is currently beta, so get dev from pypi.
>>>>>>> 75a2de21
django-compressor==1.2a1
django-piston==0.2.3
django-extensions==0.7.1
gunicorn==0.13.4
werkzeug==0.8.3<|MERGE_RESOLUTION|>--- conflicted
+++ resolved
@@ -5,11 +5,7 @@
 blessings==1.3
 psycopg2==2.4.4
 south==0.7.3
-<<<<<<< HEAD
 #django_compressor 1.2 is currently pre-release, so get 1.2a1 from pypi.
-=======
-#django_compressor 1.2 is currently beta, so get dev from pypi.
->>>>>>> 75a2de21
 django-compressor==1.2a1
 django-piston==0.2.3
 django-extensions==0.7.1
