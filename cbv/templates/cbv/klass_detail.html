{% extends "base.html" %}
{% load pygmentify %}
{% load cbv_tags %}
{% load url from future %}
{% load i18n %}


{% block title %}{{ object }}{% endblock %}


{% block extra_js %}
    <script>
        // Activate accordion
        $(function () {
            $(".collapse").collapse();
            // Method collapsing/expanding buttons
            $("#collapse-methods-btn").click(function() {
                CCBV.method_list.collapse();
            });
            $("#expand-methods-btn").click(function() {
                CCBV.method_list.expand();
            });
        })
    </script>
    <script src="{{ STATIC_URL }}ccbv.js"></script>
{% endblock %}


{% block nav %}
    {% nav object.module.project_version object.module object %}
{% endblock nav %}


{% block page_header %}
    <h1><small>class</small>&nbsp;{{ object.name }}</h1>
    <pre>from {{ klass.import_path }} import {{ klass }}</pre>
    <div class="pull-right">
<<<<<<< HEAD
        <a class="btn btn-small btn-info" href="{{ object.basic_yuml_url }}">{% trans "Basic class diagram" %}</a>
        <a class="btn btn-small btn-info" href="{{ object.full_yuml_url }}">{% trans "Full class diagram" %}</a>
=======
        {% if object.docs_url %}
>>>>>>> 0d7c1eb8
        <a class="btn btn-small btn-info" href="{{ object.docs_url }}">{% trans "Documentation" %}</a>
        {% else %}
        <span class="btn btn-small btn-info disabled">{% trans "Documentation" %}</span>
        {% endif %}
        <a class="btn btn-small btn-info" href="{{ object.get_source_url }}">{% trans "Source code" %}</a>
    </div>
    {% if object.docstring %}
        <pre class="docstring">{{ object.docstring }}</pre>
    {% endif %}
{% endblock %}


{% block content %}
    <div class="span12">
        <div class="row">
            {% with object.get_ancestors as direct_ancestors %}
                {% for ancestor in object.get_all_ancestors %}
                    {% if forloop.first %}
                        <div class="span4">
                        <h2>Ancestors (<abbr title="Method Resolution Order">MRO</abbr>)</h2>
                        <ol start='0' id="ancestors">
                        <li><strong>{{ object }}</strong></li>
                    {% endif %}
                    <li>
                        <a href="{{ ancestor.get_absolute_url }}" class="{% if ancestor in direct_ancestors %}direct{% endif %}">
                            {{ ancestor.name }}
                        </a>
                    </li>
                    {% if forloop.last %}</ol></div>{% endif %}
                {% endfor %}

                {% for child in object.get_all_children %}
                    {% if forloop.first %}
                    <div id="descendants" class="span{% if direct_ancestors %}8{% else %}12{% endif %}">
                    <h2>Descendants</h2>
                    <ul class="unstyled">
                    {% endif %}
                        <li><a href="{{ child.get_absolute_url }}">{{ child }}</a></li>
                    {% if forloop.last %}</ul></div>{% endif %}
                {% endfor %}
            {% endwith %}
        </div>

        <div class="row">
            {% for attribute in object.get_prepared_attributes %}
                {% if forloop.first %}
                    <div class="span12">
                        <h2>Attributes</h2>
                        <table class="table table-striped table-bordered table-condensed">
                            <thead>
                                <tr>
                                    <th>&nbsp;</th>
                                    <th>Defined in</th>
                                </tr>
                            </thead>
                            <tbody>
                {% endif %}
                            <tr>
                                <td>
                                    <code class="attribute{%if attribute.overridden %} overridden{% endif %}">
                                        {{ attribute.name }} = {{ attribute.value }}
                                    </code>
                                </td>
                                <td>
                                    {% if attribute.klass == klass %}
                                        {{ attribute.klass }}
                                    {% else %}
                                        <a href="{{ attribute.klass.get_absolute_url }}">{{ attribute.klass }}</a>
                                    {% endif %}
                                </td>
                            </tr>
                {% if forloop.last %}
                        </tbody>
                    </table>
                    </div>
                {% endif %}
            {% endfor %}
        </div>
        <div class="row">
            {% with methods=klass.get_methods %}
                {% for method in methods %}
                    {% if forloop.first %}
                    <div id="method-list" class="span12 accordion">
                        <div id='method-buttons'>
                            <span class="btn btn-small" id="expand-methods-btn">Expand</span>
                            <span class="btn btn-small" id="collapse-methods-btn">Collapse</span>
                        </div>
                        <h2>Methods</h2>
                    {% endif %}
                    {% ifchanged method.name %}
                        {% with namesakes=klass|namesake_methods:method.name %}
                        <div class="method accordion-group">
                            <header class="accordion-heading btn" data-toggle="collapse" data-target="#{{ method.name }}">
                                <h3>
                                    <code class="signature highlight">
                                        <span class="k">def</span>
                                        <span class="nf">{{ method.name }}</span>(<span class="n">{{ method.kwargs }}</span>):
                                    </code>
                                    {% if namesakes|length == 1 %}
                                        <small class="pull-right">{{ method.klass }}</small>
                                    {% endif %}
                                </h3>
                            </header>
                            <div id="{{ method.name }}" class="accordion-body collapse in">
                                {% for namesake in namesakes %}
                                    {% if namesakes|length != 1 %}
                                        <div class="namesake accordion-group">
                                            <header class="accordion-heading" data-toggle="collapse" data-target="#{{ namesake.name }}-{{ namesake.klass }}">
                                                <h4 class="accordion-toggle">{{ namesake.klass }}</h4>
                                            </header>
                                            <div id="{{ namesake.name }}-{{ namesake.klass }}" class="accordion-body collapse in">
                                                <div class="accordion-inner">
                                    {% endif %}
                                                    {% if namesake.docstring %}<pre class="docstring">{{ namesake.docstring }}</pre>{% endif %}
                                                    {% pygment %}<pre lang="python" class="code">{{ namesake.code }}</pre>{% endpygment %}
                                    {% if namesakes|length != 1 %}
                                                </div>
                                            </div>
                                        </div>
                                    {% endif %}
                                {% endfor %}
                            </div>
                        </div>
                        {% endwith %}
                    {% endifchanged %}
                    {% if forloop.last %}</div>{% endif %}
                {% endfor %}
            {% endwith %}
        </div>
    </div>
{% endblock %}<|MERGE_RESOLUTION|>--- conflicted
+++ resolved
@@ -35,12 +35,9 @@
     <h1><small>class</small>&nbsp;{{ object.name }}</h1>
     <pre>from {{ klass.import_path }} import {{ klass }}</pre>
     <div class="pull-right">
-<<<<<<< HEAD
         <a class="btn btn-small btn-info" href="{{ object.basic_yuml_url }}">{% trans "Basic class diagram" %}</a>
         <a class="btn btn-small btn-info" href="{{ object.full_yuml_url }}">{% trans "Full class diagram" %}</a>
-=======
         {% if object.docs_url %}
->>>>>>> 0d7c1eb8
         <a class="btn btn-small btn-info" href="{{ object.docs_url }}">{% trans "Documentation" %}</a>
         {% else %}
         <span class="btn btn-small btn-info disabled">{% trans "Documentation" %}</span>
