--- conflicted
+++ resolved
@@ -22,9 +22,8 @@
 
 
 {% block page_header %}
-<<<<<<< HEAD
     <h1><small>class</small>&nbsp;{{ object.name }}</h1>
-    <pre>from {{ klass.module }} import {{ klass }}</pre>
+    <pre>from {{ klass.import_path }} import {{ klass }}</pre>
     <div class="pull-right">
         <a class="btn btn-small btn-info" href="{{ object.get_djangodocs_url }}">{% trans "Documentation" %}</a>
         <a class="btn btn-small btn-info" href="{{ object.get_source_url }}">{% trans "Source code" %}</a>
@@ -32,17 +31,6 @@
     {% if object.docstring %}
         <pre class="docstring">{{ object.docstring }}</pre>
     {% endif %}
-=======
-        <pre class="pull-right">from {{ klass.import_path }} import {{ klass }}</pre>
-        <h1><small>class</small>&nbsp;{{ object.name }}</h1>
-        {% if object.docstring %}
-            <pre class="docstring">{{ object.docstring }}</pre>
-        {% endif %}
-        <div class="pull-right">
-            <a class="btn btn-small btn-info" href="{{ object.get_djangodocs_url }}">{% trans "Documentation" %}</a>
-            <a class="btn btn-small btn-info" href="{{ object.get_source_url }}">{% trans "Source code" %}</a>
-        </div>
->>>>>>> ece24c1c
 {% endblock %}
 
 
