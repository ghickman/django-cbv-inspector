--- conflicted
+++ resolved
@@ -17,16 +17,11 @@
     url(r'^admin/', include(admin.site.urls)),
     url(r'^sitemap\.xml$', Sitemap.as_view(), name='sitemap'),
     url(r'^', include('cbv.shortcut_urls'), {'package': 'Django'}),
-<<<<<<< HEAD
 ) + staticfiles_urlpatterns() + static(settings.MEDIA_URL, document_root=settings.MEDIA_ROOT)
-=======
-)
 
-urlpatterns += staticfiles_urlpatterns() + static(settings.MEDIA_URL, document_root=settings.MEDIA_ROOT)
 
 if settings.DEBUG:
     urlpatterns += patterns('',
         url(r'^404/$', TemplateView.as_view(template_name='404.html')),
         url(r'^500/$', TemplateView.as_view(template_name='500.html')),
-    )
->>>>>>> 3a866a33
+    )